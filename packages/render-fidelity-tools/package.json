{
  "name": "@google/model-viewer-render-fidelity-tools",
  "type": "module",
  "private": true,
  "version": "0.0.1",
  "description": "<model-viewer> rendering fidelity test suite and tools",
  "scripts": {
    "test": "node --experimental-modules ./lib/workflows/test-fidelity.js ./test/config.json",
    "test:ci": "./scripts/ci-check-fidelity.sh",
    "update-screenshots": "node --experimental-modules ./lib/workflows/update-screenshots.js ./test/config.json",
    "build": "tsc && rollup -c",
<<<<<<< HEAD
    "prepare": "",
    "update:package-lock": "rm -f ./package-lock.json && npm i --only=production",
    "clean": "rm -rf ./dist ./lib ./test/results ./test/renderers/dspbr-pt/shader ./test/renderers/filament/{cmgen,ktx}"
=======
    "prepare": "if [ ! -L './shared-assets' ]; then ln -s ../shared-assets ./shared-assets; fi",
    "clean": "rm -rf ./dist ./lib ./test/results ./test/renderers/filament/{cmgen,ktx}"
>>>>>>> 25743838
  },
  "contributors": [
    "Chris Joel <cdata@google.com>",
    "Emmett Lalish <elalish@google.com>",
    "Jaixin Sun <mrfrog@google.com>"
  ],
  "license": "Apache-2.0",
  "engines": {
    "node": ">=12.0.0"
  },
  "dependencies": {
    "@actions/core": "^1.2.4",
    "@babylonjs/core": "*5.0.0-alpha.31",
    "@babylonjs/loaders": "*5.0.0-alpha.31",
    "@google/model-viewer": "^2.0.2",
    "@khronosgroup/gltf-viewer": "^1.0.9",
    "@polymer/paper-button": "^3.0.1",
    "@polymer/paper-radio-group": "^3.0.1",
    "@polymer/paper-slider": "^3.0.1",
    "@types/http-server": "^0.10.0",
    "@types/mkdirp": "^1.0.1",
    "@types/pngjs": "^3.4.0",
    "@types/puppeteer": "^5.4.4",
    "@types/rimraf": "^3.0.1",
    "filament": "1.12.2",
    "focus-visible": "^5.2.0",
    "http-server": "^14.1.1",
    "lit": "^2.2.3",
    "mkdirp": "^1.0.4",
    "pngjs": "^6.0.0",
    "puppeteer": "^10.1.0",
    "rimraf": "^3.0.2"
  },
  "devDependencies": {
    "@rollup/plugin-commonjs": "^22.0.1",
    "@rollup/plugin-node-resolve": "^13.3.0",
    "@rollup/plugin-replace": "^4.0.0",
    "polymer-build": "^3.1.4",
    "rollup": "^2.77.2",
    "rollup-plugin-external-globals": "^0.6.1",
    "typescript": "4.3.5"
  }
}<|MERGE_RESOLUTION|>--- conflicted
+++ resolved
@@ -9,14 +9,9 @@
     "test:ci": "./scripts/ci-check-fidelity.sh",
     "update-screenshots": "node --experimental-modules ./lib/workflows/update-screenshots.js ./test/config.json",
     "build": "tsc && rollup -c",
-<<<<<<< HEAD
     "prepare": "",
     "update:package-lock": "rm -f ./package-lock.json && npm i --only=production",
     "clean": "rm -rf ./dist ./lib ./test/results ./test/renderers/dspbr-pt/shader ./test/renderers/filament/{cmgen,ktx}"
-=======
-    "prepare": "if [ ! -L './shared-assets' ]; then ln -s ../shared-assets ./shared-assets; fi",
-    "clean": "rm -rf ./dist ./lib ./test/results ./test/renderers/filament/{cmgen,ktx}"
->>>>>>> 25743838
   },
   "contributors": [
     "Chris Joel <cdata@google.com>",
