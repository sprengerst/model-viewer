--- conflicted
+++ resolved
@@ -9,12 +9,8 @@
     "test:ci": "./scripts/ci-check-fidelity.sh",
     "update-screenshots": "node --experimental-modules ./lib/workflows/update-screenshots.js ./test/config.json",
     "build": "tsc && rollup -c",
-<<<<<<< HEAD
     "prepare": "",
     "update:package-lock": "rm -f ./package-lock.json && npm i --only=production",
-=======
-    "prepare": "if [ ! -L './shared-assets' ]; then ln -s ../shared-assets ./shared-assets; fi && cp -R node_modules/dspbr-pt/dist/shader test/renderers/dspbr-pt/",
->>>>>>> 5f769a2a
     "clean": "rm -rf ./dist ./lib ./test/results ./test/renderers/dspbr-pt/shader ./test/renderers/filament/{cmgen,ktx}"
   },
   "contributors": [
