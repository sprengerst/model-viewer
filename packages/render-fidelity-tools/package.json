{
  "name": "@google/model-viewer-render-fidelity-tools",
  "type": "module",
  "private": true,
  "version": "0.0.1",
  "description": "<model-viewer> rendering fidelity test suite and tools",
  "scripts": {
    "test": "node --experimental-modules ./lib/workflows/test-fidelity.js ./test/config.json",
    "test:ci": "./scripts/ci-check-fidelity.sh",
    "update-screenshots": "node --experimental-modules ./lib/workflows/update-screenshots.js ./test/config.json",
    "build": "tsc && rollup -c",
    "prepare": "",
<<<<<<< HEAD
=======
    "update:package-lock": "rm -f ./package-lock.json && npm i --only=production",
>>>>>>> 0a2a8867
    "clean": "rm -rf ./dist ./lib ./test/results ./test/renderers/dspbr-pt/shader ./test/renderers/filament/{cmgen,ktx}"
  },
  "contributors": [
    "Chris Joel <cdata@google.com>",
    "Emmett Lalish <elalish@google.com>",
    "Jaixin Sun <mrfrog@google.com>"
  ],
  "license": "Apache-2.0",
  "engines": {
    "node": ">=12.0.0"
  },
  "dependencies": {
    "@actions/core": "^1.2.4",
    "@babylonjs/core": "^5.0.0-alpha.31",
    "@babylonjs/loaders": "^5.0.0-alpha.31",
    "@google/model-viewer": "^1.8.0",
    "@khronosgroup/gltf-viewer": "^1.0.4",
    "@polymer/paper-button": "^3.0.1",
    "@polymer/paper-radio-group": "^3.0.1",
    "@polymer/paper-slider": "^3.0.1",
    "@types/http-server": "^0.10.0",
    "@types/mkdirp": "^1.0.1",
    "@types/pngjs": "^3.4.0",
    "@types/puppeteer": "^5.4.4",
    "@types/rimraf": "^3.0.1",
    "dspbr-pt": "^0.2.1",
    "filament": "1.11.0",
    "focus-visible": "^5.2.0",
    "http-server": "^0.12.3",
    "lit-element": "^2.5.1",
    "mkdirp": "^1.0.4",
    "pngjs": "^6.0.0",
    "puppeteer": "^10.1.0",
    "rimraf": "^3.0.2"
  },
  "devDependencies": {
    "@google/model-viewer-shared-assets": "^0.0.1",
    "@rollup/plugin-commonjs": "^19.0.0",
    "@rollup/plugin-node-resolve": "^13.0.0",
    "@rollup/plugin-replace": "^2.4.2",
    "polymer-build": "^3.1.4",
    "rollup": "^2.53.1",
    "rollup-plugin-external-globals": "^0.6.1",
    "typescript": "4.3.5"
  }
}<|MERGE_RESOLUTION|>--- conflicted
+++ resolved
@@ -10,10 +10,7 @@
     "update-screenshots": "node --experimental-modules ./lib/workflows/update-screenshots.js ./test/config.json",
     "build": "tsc && rollup -c",
     "prepare": "",
-<<<<<<< HEAD
-=======
     "update:package-lock": "rm -f ./package-lock.json && npm i --only=production",
->>>>>>> 0a2a8867
     "clean": "rm -rf ./dist ./lib ./test/results ./test/renderers/dspbr-pt/shader ./test/renderers/filament/{cmgen,ktx}"
   },
   "contributors": [
