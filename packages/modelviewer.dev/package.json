{
  "name": "@google/model-viewer-docs",
  "private": true,
  "version": "0.0.1",
  "description": "<model-viewer> web site and live documentation",
  "scripts": {
    "test": "echo \"No tests specified\" && exit 0",
    "clean": "rm -rf ./examples/built ./lib ./dist",
    "build": "tsc && rollup -c",
<<<<<<< HEAD
    "prepare": ""
=======
    "prepare": "if [ ! -L './shared-assets' ]; then ln -s ../shared-assets ./shared-assets; fi"
>>>>>>> 5f769a2a
  },
  "contributors": [
    "Jordan Santell <jsantell@google.com>",
    "Chris Joel <cdata@google.com>",
    "Emmett Lalish <elalish@google.com>",
    "Ricardo Cabello <ricardocabello@google.com>",
    "Matt Small <mbsmall@google.com>",
    "Yuin Chien <yuin@google.com>"
  ],
  "license": "Apache-2.0",
  "engines": {
    "node": ">=6.0.0"
  },
  "dependencies": {
    "@google/model-viewer": "^1.9.0",
    "@types/prismjs": "^1.16.6",
    "focus-visible": "^5.2.0",
    "lit-element": "^2.5.1",
    "prismjs": "^1.24.1",
    "simple-dropzone": "^0.8.1",
    "js-beautify": "^1.14.0",
    "web-animations-js": "^2.3.2"
  },
  "devDependencies": {
    "rollup": "^2.53.1",
    "@rollup/plugin-node-resolve": "^13.0.0",
    "@rollup/plugin-replace": "^2.4.2",
    "typescript": "4.3.5"
  }
}<|MERGE_RESOLUTION|>--- conflicted
+++ resolved
@@ -7,11 +7,7 @@
     "test": "echo \"No tests specified\" && exit 0",
     "clean": "rm -rf ./examples/built ./lib ./dist",
     "build": "tsc && rollup -c",
-<<<<<<< HEAD
     "prepare": ""
-=======
-    "prepare": "if [ ! -L './shared-assets' ]; then ln -s ../shared-assets ./shared-assets; fi"
->>>>>>> 5f769a2a
   },
   "contributors": [
     "Jordan Santell <jsantell@google.com>",
