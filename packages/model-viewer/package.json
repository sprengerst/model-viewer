--- conflicted
+++ resolved
@@ -46,13 +46,10 @@
   "typings": "lib/model-viewer.d.ts",
   "types": "lib/model-viewer.d.ts",
   "scripts": {
-<<<<<<< HEAD
     "run:first:build:tsc": "tsc --incremental",
     "run:second:build:rollup": "rollup -c --environment NODE_ENV:production",
     "combined:build": "npm run run:first:build:tsc && npm run run:second:build:rollup",
-=======
     "postinstall": "node ../../scripts/postinstall.js",
->>>>>>> 7fdf88c3
     "clean": "rm -rf ./lib ./dist",
     "prepare": "",
     "build": "npm run build:tsc && npm run build:rollup",
