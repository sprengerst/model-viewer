/* @license
 * Licensed under the Apache License, Version 2.0 (the 'License');
 * you may not use this file except in compliance with the License.
 * You may obtain a copy of the License at
 *
 *     http://www.apache.org/licenses/LICENSE-2.0
 *
 * Unless required by applicable law or agreed to in writing, software
 * distributed under the License is distributed on an 'AS IS' BASIS,
 * WITHOUT WARRANTIES OR CONDITIONS OF ANY KIND, either express or implied.
 * See the License for the specific language governing permissions and
 * limitations under the License.
 */

import {Euler, Event as ThreeEvent, EventDispatcher, Matrix3, PerspectiveCamera, Spherical, Vector2, Vector3} from 'three';

import {$panElement, TouchAction} from '../features/controls.js';
import {clamp} from '../utilities.js';

import {Damper, SETTLING_TIME} from './Damper.js';
import {ModelScene} from './ModelScene.js';

const PAN_SENSITIVITY = 0.018;
const TAP_DISTANCE = 2;
const TAP_MS = 300;
const vector2 = new Vector2();
const vector3 = new Vector3();

export type TouchMode = null|((dx: number, dy: number, eventDx: number, eventDy: number) => void);

export interface Pointer {
  clientX: number;
  clientY: number;
  id: number;
}

export interface SmoothControlsOptions {
  // The closest the camera can be to the target
  minimumRadius?: number;
  // The farthest the camera can be from the target
  maximumRadius?: number;
  // The minimum angle between model-up and the camera polar position
  minimumPolarAngle?: number;
  // The maximum angle between model-up and the camera polar position
  maximumPolarAngle?: number;
  // The minimum angle between model-forward and the camera azimuthal position
  minimumAzimuthalAngle?: number;
  // The maximum angle between model-forward and the camera azimuthal position
  maximumAzimuthalAngle?: number;
  // The minimum camera field of view in degrees
  minimumFieldOfView?: number;
  // The maximum camera field of view in degrees
  maximumFieldOfView?: number;
  // Controls scrolling behavior
  touchAction?: TouchAction;
}

export const DEFAULT_OPTIONS = Object.freeze<SmoothControlsOptions>({
  minimumRadius: 0,
  maximumRadius: Infinity,
  minimumPolarAngle: Math.PI / 8,
  maximumPolarAngle: Math.PI - Math.PI / 8,
  minimumAzimuthalAngle: -Infinity,
  maximumAzimuthalAngle: Infinity,
  minimumFieldOfView: 10,
  maximumFieldOfView: 45,
  touchAction: 'none'
});

// Constants
const KEYBOARD_ORBIT_INCREMENT = Math.PI / 8;
const ZOOM_SENSITIVITY = 0.04;

// The move size on pan key event
const PAN_KEY_INCREMENT = 10;

export const KeyCode = {
  PAGE_UP: 33,
  PAGE_DOWN: 34,
  LEFT: 37,
  UP: 38,
  RIGHT: 39,
  DOWN: 40
};

export type ChangeSource = 'user-interaction'|'none'|'automatic';

export const ChangeSource: {[index: string]: ChangeSource} = {
  USER_INTERACTION: 'user-interaction',
  NONE: 'none',
  AUTOMATIC: 'automatic'
};

/**
 * ChangEvents are dispatched whenever the camera position or orientation has
 * changed
 */
export interface ChangeEvent extends ThreeEvent {
  /**
   * determines what was the originating reason for the change event eg user or
   * none
   */
  source: ChangeSource,
}

export interface PointerChangeEvent extends ThreeEvent {
  type: 'pointer-change-start'|'pointer-change-end';
}

/**
 * SmoothControls is a Three.js helper for adding delightful pointer and
 * keyboard-based input to a staged Three.js scene. Its API is very similar to
 * OrbitControls, but it offers more opinionated (subjectively more delightful)
 * defaults, easy extensibility and subjectively better out-of-the-box keyboard
 * support.
 *
 * One important change compared to OrbitControls is that the `update` method
 * of SmoothControls must be invoked on every frame, otherwise the controls
 * will not have an effect.
 *
 * Another notable difference compared to OrbitControls is that SmoothControls
 * does not currently support panning (but probably will in a future revision).
 *
 * Like OrbitControls, SmoothControls assumes that the orientation of the camera
 * has been set in terms of position, rotation and scale, so it is important to
 * ensure that the camera's matrixWorld is in sync before using SmoothControls.
 */
export class SmoothControls extends EventDispatcher {
  public orbitSensitivity = 1;
  public inputSensitivity = 1;
  public changeSource = ChangeSource.NONE;

  private _interactionEnabled: boolean = false;
  private _options: SmoothControlsOptions;
  private _disableZoom = false;
  private isUserPointing = false;

  // Pan state
  public enablePan = true;
  public enableTap = true;
  private panProjection = new Matrix3();
  private panPerPixel = 0;

  // Internal orbital position state
  private spherical = new Spherical();
  private goalSpherical = new Spherical();
  private thetaDamper = new Damper();
  private phiDamper = new Damper();
  private radiusDamper = new Damper();
  private logFov = Math.log(DEFAULT_OPTIONS.maximumFieldOfView!);
  private goalLogFov = this.logFov;
  private fovDamper = new Damper();

  // Pointer state
  private touchMode: TouchMode = null;
  private pointers: Pointer[] = [];
  private startTime = 0;

  private lastPointerPosition = {clientX: 0, clientY: 0};

  private startPointerPosition = {clientX: 0, clientY: 0};
  private lastSeparation = 0;
  private touchDecided = false;

  constructor(
      readonly camera: PerspectiveCamera, readonly element: HTMLElement,
      readonly scene: ModelScene) {
    super();

    this._options = Object.assign({}, DEFAULT_OPTIONS);

    this.setOrbit(0, Math.PI / 2, 1);
    this.setFieldOfView(100);
    this.jumpToGoal();
  }

  get interactionEnabled(): boolean {
    return this._interactionEnabled;
  }

  enableInteraction() {
    if (this._interactionEnabled === false) {
      const {element} = this;
      element.addEventListener('pointerdown', this.onPointerDown);
      element.addEventListener('pointercancel', this.onPointerUp);

      if (!this._disableZoom) {
        element.addEventListener('wheel', this.onWheel);
      }
      element.addEventListener('keydown', this.onKeyDown);
      // This little beauty is to work around a WebKit bug that otherwise makes
      // touch events randomly not cancelable.
      element.addEventListener('touchmove', () => {}, {passive: false});
      element.addEventListener('contextmenu', this.onContext);

      this.element.style.cursor = 'grab';
      this._interactionEnabled = true;

      this.updateTouchActionStyle();
    }
  }

  disableInteraction() {
    if (this._interactionEnabled === true) {
      const {element} = this;

      element.removeEventListener('pointerdown', this.onPointerDown);
      element.removeEventListener('pointermove', this.onPointerMove);
      element.removeEventListener('pointerup', this.onPointerUp);
      element.removeEventListener('pointercancel', this.onPointerUp);
      element.removeEventListener('wheel', this.onWheel);
      element.removeEventListener('keydown', this.onKeyDown);
      element.removeEventListener('contextmenu', this.onContext);

      element.style.cursor = '';
      this.touchMode = null;
      this._interactionEnabled = false;

      this.updateTouchActionStyle();
    }
  }

  /**
   * The options that are currently configured for the controls instance.
   */
  get options() {
    return this._options;
  }

  onContext = (event: MouseEvent) => {
    if (this.enablePan) {
      event.preventDefault();
    } else {
      for (const pointer of this.pointers) {
        // Required because of a common browser bug where the context menu never
        // fires a pointercancel event.
        this.onPointerUp(new PointerEvent(
            'pointercancel',
            {...this.startPointerPosition, pointerId: pointer.id}));
      }
    }
  };

  set disableZoom(disable: boolean) {
    if (this._disableZoom != disable) {
      this._disableZoom = disable;
      if (disable === true) {
        this.element.removeEventListener('wheel', this.onWheel);
      } else {
        this.element.addEventListener('wheel', this.onWheel);
      }

      this.updateTouchActionStyle();
    }
  }

  /**
   * Copy the spherical values that represent the current camera orbital
   * position relative to the configured target into a provided Spherical
   * instance. If no Spherical is provided, a new Spherical will be allocated
   * to copy the values into. The Spherical that values are copied into is
   * returned.
   */
  getCameraSpherical(target: Spherical = new Spherical()) {
    return target.copy(this.spherical);
  }

  /**
   * Returns the camera's current vertical field of view in degrees.
   */
  getFieldOfView(): number {
    return this.camera.fov;
  }

  /**
   * Configure the _options of the controls. Configured _options will be
   * merged with whatever _options have already been configured for this
   * controls instance.
   */
  applyOptions(_options: SmoothControlsOptions) {
    Object.assign(this._options, _options);
    // Re-evaluates clamping based on potentially new values for min/max
    // polar, azimuth and radius:
    this.setOrbit();
    this.setFieldOfView(Math.exp(this.goalLogFov));
  }

  /**
   * Sets the near and far planes of the camera.
   */
  updateNearFar(nearPlane: number, farPlane: number) {
    this.camera.far = farPlane === 0 ? 2 : farPlane;
    this.camera.near = Math.max(nearPlane, this.camera.far / 1000);
    this.camera.updateProjectionMatrix();
  }

  /**
   * Sets the aspect ratio of the camera
   */
  updateAspect(aspect: number) {
    this.camera.aspect = aspect;
    this.camera.updateProjectionMatrix();
  }

  /**
   * Set the absolute orbital goal of the camera. The change will be
   * applied over a number of frames depending on configured acceleration and
   * dampening _options.
   *
   * Returns true if invoking the method will result in the camera changing
   * position and/or rotation, otherwise false.
   */
  setOrbit(
      goalTheta: number = this.goalSpherical.theta,
      goalPhi: number = this.goalSpherical.phi,
      goalRadius: number = this.goalSpherical.radius): boolean {
    const {
      minimumAzimuthalAngle,
      maximumAzimuthalAngle,
      minimumPolarAngle,
      maximumPolarAngle,
      minimumRadius,
      maximumRadius
    } = this._options;

    const {theta, phi, radius} = this.goalSpherical;

    const nextTheta =
        clamp(goalTheta, minimumAzimuthalAngle!, maximumAzimuthalAngle!);
    if (!isFinite(minimumAzimuthalAngle!) &&
        !isFinite(maximumAzimuthalAngle!)) {
      this.spherical.theta =
          this.wrapAngle(this.spherical.theta - nextTheta) + nextTheta;
    }

    const nextPhi = clamp(goalPhi, minimumPolarAngle!, maximumPolarAngle!);
    const nextRadius = clamp(goalRadius, minimumRadius!, maximumRadius!);

    if (nextTheta === theta && nextPhi === phi && nextRadius === radius) {
      return false;
    }

    if (!isFinite(nextTheta) || !isFinite(nextPhi) || !isFinite(nextRadius)) {
      return false;
    }

    this.goalSpherical.theta = nextTheta;
    this.goalSpherical.phi = nextPhi;
    this.goalSpherical.radius = nextRadius;
    this.goalSpherical.makeSafe();

    return true;
  }

  /**
   * Subset of setOrbit() above, which only sets the camera's radius.
   */
  setRadius(radius: number) {
    this.goalSpherical.radius = radius;
    this.setOrbit();
  }

  /**
   * Sets the goal field of view for the camera
   */
  setFieldOfView(fov: number) {
    const {minimumFieldOfView, maximumFieldOfView} = this._options;
    fov = clamp(fov, minimumFieldOfView!, maximumFieldOfView!);
    this.goalLogFov = Math.log(fov);
  }

  /**
   * Sets the smoothing decay time.
   */
  setDamperDecayTime(decayMilliseconds: number) {
    this.thetaDamper.setDecayTime(decayMilliseconds);
    this.phiDamper.setDecayTime(decayMilliseconds);
    this.radiusDamper.setDecayTime(decayMilliseconds);
    this.fovDamper.setDecayTime(decayMilliseconds);
  }

  /**
   * Adjust the orbital position of the camera relative to its current orbital
   * position. Does not let the theta goal get more than pi ahead of the current
   * theta, which ensures interpolation continues in the direction of the delta.
   * The deltaZoom parameter adjusts both the field of view and the orbit radius
   * such that they progress across their allowed ranges in sync.
   */
  adjustOrbit(deltaTheta: number, deltaPhi: number, deltaZoom: number) {
    const {theta, phi, radius} = this.goalSpherical;
    const {
      minimumRadius,
      maximumRadius,
      minimumFieldOfView,
      maximumFieldOfView
    } = this._options;

    const dTheta = this.spherical.theta - theta;
    const dThetaLimit = Math.PI - 0.001;
    const goalTheta =
        theta - clamp(deltaTheta, -dThetaLimit - dTheta, dThetaLimit - dTheta);
    const goalPhi = phi - deltaPhi;

    const deltaRatio = deltaZoom === 0 ?
        0 :
        ((deltaZoom > 0 ? maximumRadius! : minimumRadius!) - radius) /
            (Math.log(
                 deltaZoom > 0 ? maximumFieldOfView! : minimumFieldOfView!) -
             this.goalLogFov);

    const goalRadius = radius +
        deltaZoom *
            (isFinite(deltaRatio) ? deltaRatio :
                                    (maximumRadius! - minimumRadius!) * 2);
    this.setOrbit(goalTheta, goalPhi, goalRadius);

    if (deltaZoom !== 0) {
      const goalLogFov = this.goalLogFov + deltaZoom;
      this.setFieldOfView(Math.exp(goalLogFov));
    }
  }

  /**
   * Move the camera instantly instead of accelerating toward the goal
   * parameters.
   */
  jumpToGoal() {
    this.update(0, SETTLING_TIME);
  }

  /**
   * Update controls. In most cases, this will result in the camera
   * interpolating its position and rotation until it lines up with the
   * designated goal orbital position. Returns false if the camera did not move.
   *
   * Time and delta are measured in milliseconds.
   */
  update(_time: number, delta: number): boolean {
    if (this.isStationary()) {
      return false;
    }
    const {maximumPolarAngle, maximumRadius} = this._options;

    const dTheta = this.spherical.theta - this.goalSpherical.theta;
    if (Math.abs(dTheta) > Math.PI &&
        !isFinite(this._options.minimumAzimuthalAngle!) &&
        !isFinite(this._options.maximumAzimuthalAngle!)) {
      this.spherical.theta -= Math.sign(dTheta) * 2 * Math.PI;
    }

    this.spherical.theta = this.thetaDamper.update(
        this.spherical.theta, this.goalSpherical.theta, delta, Math.PI);

    this.spherical.phi = this.phiDamper.update(
        this.spherical.phi, this.goalSpherical.phi, delta, maximumPolarAngle!);

    this.spherical.radius = this.radiusDamper.update(
        this.spherical.radius, this.goalSpherical.radius, delta, maximumRadius!
    );

    this.logFov = this.fovDamper.update(this.logFov, this.goalLogFov, delta, 1);

    this.moveCamera();
    return true;
  }

  updateTouchActionStyle() {
    const {style} = this.element;

    if (this._interactionEnabled) {
      const {touchAction} = this._options;
      if (this._disableZoom && touchAction !== 'none') {
        style.touchAction = 'manipulation';
      } else {
        style.touchAction = touchAction!;
      }
    } else {
      style.touchAction = '';
    }
  }

  private isStationary(): boolean {
    return this.goalSpherical.theta === this.spherical.theta &&
        this.goalSpherical.phi === this.spherical.phi &&
        this.goalSpherical.radius === this.spherical.radius &&
        this.goalLogFov === this.logFov;
  }

  private moveCamera() {
    // Derive the new camera position from the updated spherical:
    this.spherical.makeSafe();
    this.camera.position.setFromSpherical(this.spherical);
    this.camera.setRotationFromEuler(new Euler(
        this.spherical.phi - Math.PI / 2, this.spherical.theta, 0, 'YXZ'));

    if (this.camera.fov !== Math.exp(this.logFov)) {
      this.camera.fov = Math.exp(this.logFov);
      this.camera.updateProjectionMatrix();
    }
  }

  private userAdjustOrbit(
      deltaTheta: number, deltaPhi: number, deltaZoom: number) {
    this.adjustOrbit(
        deltaTheta * this.orbitSensitivity * this.inputSensitivity,
        deltaPhi * this.orbitSensitivity * this.inputSensitivity,
        deltaZoom * this.inputSensitivity);
  }

  // Wraps to between -pi and pi
  private wrapAngle(radians: number): number {
    const normalized = (radians + Math.PI) / (2 * Math.PI);
    const wrapped = normalized - Math.floor(normalized);
    return wrapped * 2 * Math.PI - Math.PI;
  }

  private pixelLengthToSphericalAngle(pixelLength: number): number {
    return 2 * Math.PI * pixelLength / this.scene.height;
  }

  private twoTouchDistance(touchOne: Pointer, touchTwo: Pointer): number {
    const {clientX: xOne, clientY: yOne} = touchOne;
    const {clientX: xTwo, clientY: yTwo} = touchTwo;
    const xDelta = xTwo - xOne;
    const yDelta = yTwo - yOne;

    return Math.sqrt(xDelta * xDelta + yDelta * yDelta);
  }

  private touchModeZoom: TouchMode = (dx: number, dy: number) => {
    if (!this._disableZoom) {
      const touchDistance =
          this.twoTouchDistance(this.pointers[0], this.pointers[1]);
      const deltaZoom = ZOOM_SENSITIVITY *
          (this.lastSeparation - touchDistance) * 50 / this.scene.height;
      this.lastSeparation = touchDistance;

      this.userAdjustOrbit(0, 0, deltaZoom);
    }

    if (this.panPerPixel > 0) {
      this.movePan(dx, dy);
    }
  };

  // We implement our own version of the browser's CSS touch-action, enforced by
  // this function, because the iOS implementation of pan-y is bad and doesn't
  // match Android. Specifically, even if a touch gesture begins by panning X,
  // iOS will switch to scrolling as soon as the gesture moves in the Y, rather
  // than staying in the same mode until the end of the gesture.
  private disableScroll = (event: TouchEvent) => {
    event.preventDefault();
  };

  private touchModeRotate: TouchMode = (dx: number, dy: number, eventDx: number, eventDy: number) => {
    const {touchAction} = this._options;
    if (!this.touchDecided && touchAction !== 'none') {
      this.touchDecided = true;
      // const dxMag = Math.abs(dx);
      // const dyMag = Math.abs(dy);
      // If motion is mostly vertical, assume scrolling is the intent.

      const isMobile =
          /iPhone|iPad|iPod|Android/i.test(navigator.userAgent);

      if (isMobile) {
        // console.warn('dx (dx))', dx);
        // console.warn('dy (dy))', dy);
        // console.warn('eventDx (eventDx))', eventDx);
        // console.warn('eventDy (eventDy))', eventDy);
        // console.warn('touchAction', touchAction);
        // console.warn('lastPointerPosition', this.lastPointerPosition);

        const differenceYToLast = !(this.lastPointerPosition.clientY === 0 && this.lastPointerPosition.clientX === 0)? Math.abs(eventDy - this.lastPointerPosition.clientY) : 0;
        const differenceXToLast = !(this.lastPointerPosition.clientX === 0 && this.lastPointerPosition.clientY === 0)? Math.abs(eventDx - this.lastPointerPosition.clientX) : 0;

        // console.warn('differenceYToLast', differenceYToLast);
        // console.warn('differenceXToLast', differenceXToLast);

        if (this.changeSource === ChangeSource.USER_INTERACTION && differenceYToLast > differenceXToLast && differenceYToLast > 100) {
          // console.warn('dy > dx && differenceYToLast > 50');
          this.touchMode = null;
          return;
        } else {
          this.element.addEventListener(
              'touchmove', this.disableScroll, {passive: false});
        }
      }

      if ((touchAction === 'pan-y' && dy > dx) ||
          (touchAction === 'pan-x' && dx > dy)) {
        this.touchMode = null;
        return;
      }
    }

    this.handleSinglePointerMove(dx, dy);


  };

  private handleSinglePointerMove(dx: number, dy: number) {
    const deltaTheta = this.pixelLengthToSphericalAngle(dx);
    const deltaPhi = this.pixelLengthToSphericalAngle(dy);

    if (this.isUserPointing === false) {
      this.isUserPointing = true;
      this.dispatchEvent({type: 'pointer-change-start'});
    }

    this.userAdjustOrbit(deltaTheta, deltaPhi, 0);
  }

  private initializePan() {
    const {theta, phi} = this.spherical;
    const psi = theta - this.scene.yaw;
    this.panPerPixel = PAN_SENSITIVITY / this.scene.height;
    this.panProjection.set(
        -Math.cos(psi),
        -Math.cos(phi) * Math.sin(psi),
        0,
        0,
        Math.sin(phi),
        0,
        Math.sin(psi),
        -Math.cos(phi) * Math.cos(psi),
        0);
  }

  private movePan(dx: number, dy: number) {
    const {scene} = this;
    const dxy = vector3.set(dx, dy, 0).multiplyScalar(this.inputSensitivity);
    const metersPerPixel =
        this.spherical.radius * Math.exp(this.logFov) * this.panPerPixel;
    dxy.multiplyScalar(metersPerPixel);

    const target = scene.getTarget();
    target.add(dxy.applyMatrix3(this.panProjection));
    scene.boundingSphere.clampPoint(target, target);
    scene.setTarget(target.x, target.y, target.z);
  }

  private recenter(pointer: PointerEvent) {
    if (performance.now() > this.startTime + TAP_MS ||
        Math.abs(pointer.clientX - this.startPointerPosition.clientX) >
            TAP_DISTANCE ||
        Math.abs(pointer.clientY - this.startPointerPosition.clientY) >
            TAP_DISTANCE) {
      return;
    }
    const {scene} = this;

    const hit = scene.positionAndNormalFromPoint(
        scene.getNDC(pointer.clientX, pointer.clientY));

    if (hit == null) {
      const {cameraTarget} = scene.element;
      scene.element.cameraTarget = '';
      scene.element.cameraTarget = cameraTarget;
      // Zoom all the way out.
      this.userAdjustOrbit(0, 0, 1);
    } else {
      scene.target.worldToLocal(hit.position);
      scene.setTarget(hit.position.x, hit.position.y, hit.position.z);
    }
  }

  private resetRadius() {
    const {scene} = this;

    const hit = scene.positionAndNormalFromPoint(vector2.set(0, 0));
    if (hit == null) {
      return;
    }

    scene.target.worldToLocal(hit.position);
    const goalTarget = scene.getTarget();
    const {theta, phi} = this.spherical;

    // Set target to surface hit point, except the target is still settling,
    // so offset the goal accordingly so the transition is smooth even though
    // this will drift the target slightly away from the hit point.
    const psi = theta - scene.yaw;
    const n = vector3.set(
        Math.sin(phi) * Math.sin(psi),
        Math.cos(phi),
        Math.sin(phi) * Math.cos(psi));
    const dr = n.dot(hit.position.sub(goalTarget));
    goalTarget.add(n.multiplyScalar(dr));

    scene.setTarget(goalTarget.x, goalTarget.y, goalTarget.z);
    // Change the camera radius to match the change in target so that the
    // camera itself does not move, unless it hits a radius bound.
    this.setOrbit(undefined, undefined, this.goalSpherical.radius - dr);
  }

  private onPointerDown = (event: PointerEvent) => {
    if (this.pointers.length > 2) {
      return;
    }
    const {element} = this;

    if (this.pointers.length === 0) {
      element.addEventListener('pointermove', this.onPointerMove);
      element.addEventListener('pointerup', this.onPointerUp);
      this.touchMode = null;
      this.touchDecided = false;
      this.startPointerPosition.clientX = event.clientX;
      this.startPointerPosition.clientY = event.clientY;

      this.startTime = performance.now();
    }

    try {
      element.setPointerCapture(event.pointerId);
    } catch {
    }
    this.pointers.push(
        {clientX: event.clientX, clientY: event.clientY, id: event.pointerId});

    this.isUserPointing = false;

    if (event.pointerType === 'touch') {
      this.changeSource = event.altKey ?  // set by interact() in controls.ts
          ChangeSource.AUTOMATIC :
          ChangeSource.USER_INTERACTION;
      this.onTouchChange(event);
    } else {
      this.changeSource = ChangeSource.USER_INTERACTION;
      this.onMouseDown(event);
    }

    if (this.changeSource === ChangeSource.USER_INTERACTION) {
      this.dispatchEvent({type: 'user-interaction'});
    }
  };

  private onPointerMove = (event: PointerEvent) => {
    const pointer =
        this.pointers.find((pointer) => pointer.id === event.pointerId);
    if (pointer == null) {
      return;
    }

<<<<<<< HEAD
=======
    // In case no one gave us a pointerup or pointercancel event.
    if (event.pointerType === 'mouse' && event.buttons === 0) {
      this.onPointerUp(event);
      return;
    }
>>>>>>> 7fdf88c3

    const numTouches = this.pointers.length;
    const dx = (event.clientX - pointer.clientX) / numTouches;
    const dy = (event.clientY - pointer.clientY) / numTouches;
    if (dx === 0 && dy === 0) {
      return;
    }


    pointer.clientX = event.clientX;
    pointer.clientY = event.clientY;

    if (event.pointerType === 'touch') {
      this.changeSource = event.altKey ?  // set by interact() in controls.ts
          ChangeSource.AUTOMATIC :
          ChangeSource.USER_INTERACTION;
      if (this.touchMode !== null) {
        this.touchMode(dx, dy, event.clientX, event.clientY);

        this.lastPointerPosition = {clientX: event.clientX, clientY: event.clientY}

      }
    } else {
      this.changeSource = ChangeSource.USER_INTERACTION;
      if (this.panPerPixel > 0) {
        this.movePan(dx, dy);
      } else {
        this.handleSinglePointerMove(dx, dy);
      }
    }
  };

  private onPointerUp = (event: PointerEvent) => {
    const {element} = this;

    const index =
        this.pointers.findIndex((pointer) => pointer.id === event.pointerId);
    if (index !== -1) {
      this.pointers.splice(index, 1);
    }

    // altKey indicates an interaction prompt; don't reset radius in this case
    // as it will cause the camera to drift.
    if (this.panPerPixel > 0 && !event.altKey) {
      this.resetRadius();
    }
    if (this.pointers.length === 0) {
      element.removeEventListener('pointermove', this.onPointerMove);
      element.removeEventListener('pointerup', this.onPointerUp);
      element.removeEventListener('touchmove', this.disableScroll);
      if (this.enablePan && this.enableTap) {
        this.recenter(event);
      }
    } else if (this.touchMode !== null) {
      this.onTouchChange(event);
    }

    (this.scene.element as any)[$panElement].style.opacity = 0;
    element.style.cursor = 'grab';
    this.panPerPixel = 0;

    if (this.isUserPointing) {
      this.dispatchEvent({type: 'pointer-change-end'});
    }
  };

  private onTouchChange(event: PointerEvent) {
    if (this.pointers.length === 1) {
      this.touchMode = this.touchModeRotate;
    } else {
      if (this._disableZoom) {
        this.touchMode = null;
        this.element.removeEventListener('touchmove', this.disableScroll);
        return;
      }
      this.touchMode = (this.touchDecided && this.touchMode === null) ?
          null :
          this.touchModeZoom;
      this.touchDecided = true;
      this.element.addEventListener(
          'touchmove', this.disableScroll, {passive: false});
      this.lastSeparation =
          this.twoTouchDistance(this.pointers[0], this.pointers[1]);

      if (this.enablePan && this.touchMode != null) {
        this.initializePan();
        if (!event.altKey) {  // user interaction, not prompt
          (this.scene.element as any)[$panElement].style.opacity = 1;
        }
      }
    }
  }

  private onMouseDown(event: MouseEvent) {
    this.panPerPixel = 0;
    if (this.enablePan &&
        (event.button === 2 || event.ctrlKey || event.metaKey ||
         event.shiftKey)) {
      this.initializePan();
      (this.scene.element as any)[$panElement].style.opacity = 1;
    }
    this.element.style.cursor = 'grabbing';
  }

  private onWheel = (event: Event) => {
    this.changeSource = ChangeSource.USER_INTERACTION;

    const wheelEvent = (event as WheelEvent);
    // console.log(
    //     'TODO remove Math.abs((event as WheelEvent).deltaY)',
    //     Math.abs(wheelEvent.deltaY));

    const keyPressed = this.iOS() ? wheelEvent.altKey : wheelEvent.shiftKey;
    // console.log('State (keyPressed)', keyPressed);

    const isMobile = /iPhone|iPad|iPod|Android/i.test(navigator.userAgent);
    const isFirefox = navigator.userAgent.toLowerCase().indexOf('firefox') > -1;

    let deltaTreshhold = 30;

    if (!isMobile && isFirefox) {
      // console.warn('Firefox and no mobile detected');
      deltaTreshhold = 5;
    }

    if (Math.abs(wheelEvent.deltaY) > deltaTreshhold && !keyPressed) {
      // console.log('Prevent Scroll triggered');
      if (!isMobile) {
        // create and dispatch the event
        const hintWheel = new CustomEvent('hint-wheel-event', {});
        window.dispatchEvent(hintWheel);
      }
      return;
    }

    const deltaZoom = (event as WheelEvent).deltaY *
        ((event as WheelEvent).deltaMode == 1 ? 18 : 1) * ZOOM_SENSITIVITY / 30;
    this.userAdjustOrbit(0, 0, deltaZoom);

    event.preventDefault();
    this.dispatchEvent({type: 'user-interaction'});
  };

  iOS() {
    return [
      'iPad Simulator',
      'iPhone Simulator',
      'iPod Simulator',
      'iPad',
      'iPhone',
      'iPod',
      'Mac68K',
      'MacPPC',
      'MacIntel',
      'Macintosh'
    ].includes(navigator.platform)
        // iPad on iOS 13 detection
        || (navigator.userAgent.includes('Mac') && 'ontouchend' in document)
  }

  private onKeyDown = (event: KeyboardEvent) => {
    // We track if the key is actually one we respond to, so as not to
    // accidentally clobber unrelated key inputs when the <model-viewer> has
    // focus.
    const {changeSource} = this;
    this.changeSource = ChangeSource.USER_INTERACTION;

    const relevantKey = (event.shiftKey && this.enablePan) ?
        this.panKeyCodeHandler(event) :
        this.orbitZoomKeyCodeHandler(event);

    if (relevantKey) {
      event.preventDefault();
      this.dispatchEvent({type: 'user-interaction'});
    } else {
      this.changeSource = changeSource;
    }
  };

  /**
   * Handles the orbit and Zoom key presses
   * Uses constants for the increment.
   * @param event The keyboard event for the .key value
   * @returns boolean to indicate if the key event has been handled
   */
  private orbitZoomKeyCodeHandler(event: KeyboardEvent) {
    let relevantKey = true;
    switch (event.key) {
      case 'PageUp':
        this.userAdjustOrbit(0, 0, ZOOM_SENSITIVITY);
        break;
      case 'PageDown':
        this.userAdjustOrbit(0, 0, -1 * ZOOM_SENSITIVITY);
        break;
      case 'ArrowUp':
        this.userAdjustOrbit(0, -KEYBOARD_ORBIT_INCREMENT, 0);
        break;
      case 'ArrowDown':
        this.userAdjustOrbit(0, KEYBOARD_ORBIT_INCREMENT, 0);
        break;
      case 'ArrowLeft':
        this.userAdjustOrbit(-KEYBOARD_ORBIT_INCREMENT, 0, 0);
        break;
      case 'ArrowRight':
        this.userAdjustOrbit(KEYBOARD_ORBIT_INCREMENT, 0, 0);
        break;
      default:
        relevantKey = false;
        break;
    }
    return relevantKey;
  }

  /**
   * Handles the Pan key presses
   * Uses constants for the increment.
   * @param event The keyboard event for the .key value
   * @returns boolean to indicate if the key event has been handled
   */
  private panKeyCodeHandler(event: KeyboardEvent) {
    this.initializePan();
    let relevantKey = true;
    switch (event.key) {
      case 'ArrowUp':
        this.movePan(
            0,
            -1 * PAN_KEY_INCREMENT);  // This is the negative one so that the
                                      // model appears to move as the arrow
                                      // direction rather than the view moving
        break;
      case 'ArrowDown':
        this.movePan(0, PAN_KEY_INCREMENT);
        break;
      case 'ArrowLeft':
        this.movePan(-1 * PAN_KEY_INCREMENT, 0);
        break;
      case 'ArrowRight':
        this.movePan(PAN_KEY_INCREMENT, 0);
        break;
      default:
        relevantKey = false;
        break;
    }
    return relevantKey;
  }
}<|MERGE_RESOLUTION|>--- conflicted
+++ resolved
@@ -742,14 +742,12 @@
       return;
     }
 
-<<<<<<< HEAD
-=======
     // In case no one gave us a pointerup or pointercancel event.
     if (event.pointerType === 'mouse' && event.buttons === 0) {
       this.onPointerUp(event);
       return;
     }
->>>>>>> 7fdf88c3
+
 
     const numTouches = this.pointers.length;
     const dx = (event.clientX - pointer.clientX) / numTouches;
