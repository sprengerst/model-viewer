/* @license
 * Licensed under the Apache License, Version 2.0 (the 'License');
 * you may not use this file except in compliance with the License.
 * You may obtain a copy of the License at
 *
 *     http://www.apache.org/licenses/LICENSE-2.0
 *
 * Unless required by applicable law or agreed to in writing, software
 * distributed under the License is distributed on an 'AS IS' BASIS,
 * WITHOUT WARRANTIES OR CONDITIONS OF ANY KIND, either express or implied.
 * See the License for the specific language governing permissions and
 * limitations under the License.
 */

import {Euler, Event as ThreeEvent, EventDispatcher, Matrix3, PerspectiveCamera, Spherical, Vector2, Vector3} from 'three';

import {$panElement, TouchAction} from '../features/controls.js';
import {clamp} from '../utilities.js';

import {Damper, SETTLING_TIME} from './Damper.js';
import {ModelScene} from './ModelScene.js';

const PAN_SENSITIVITY = 0.018;
const TAP_DISTANCE = 2;
const TAP_MS = 300;
const vector2 = new Vector2();
const vector3 = new Vector3();

<<<<<<< HEAD
export type InteractionPolicy = 'always-allow'|'allow-when-focused';
export type TouchMode = null|((dx: number, dy: number, eventDx: number, eventDy: number) => void);
=======
export type TouchMode = null|((dx: number, dy: number) => void);
>>>>>>> 25743838

export interface Pointer {
  clientX: number;
  clientY: number;
  id: number;
}

export interface SmoothControlsOptions {
  // The closest the camera can be to the target
  minimumRadius?: number;
  // The farthest the camera can be from the target
  maximumRadius?: number;
  // The minimum angle between model-up and the camera polar position
  minimumPolarAngle?: number;
  // The maximum angle between model-up and the camera polar position
  maximumPolarAngle?: number;
  // The minimum angle between model-forward and the camera azimuthal position
  minimumAzimuthalAngle?: number;
  // The maximum angle between model-forward and the camera azimuthal position
  maximumAzimuthalAngle?: number;
  // The minimum camera field of view in degrees
  minimumFieldOfView?: number;
  // The maximum camera field of view in degrees
  maximumFieldOfView?: number;
  // Controls scrolling behavior
  touchAction?: TouchAction;
}

export const DEFAULT_OPTIONS = Object.freeze<SmoothControlsOptions>({
  minimumRadius: 0,
  maximumRadius: Infinity,
  minimumPolarAngle: Math.PI / 8,
  maximumPolarAngle: Math.PI - Math.PI / 8,
  minimumAzimuthalAngle: -Infinity,
  maximumAzimuthalAngle: Infinity,
  minimumFieldOfView: 10,
  maximumFieldOfView: 45,
  touchAction: 'none'
});

// Constants
const KEYBOARD_ORBIT_INCREMENT = Math.PI / 8;
const ZOOM_SENSITIVITY = 0.04;

// The move size on pan key event
const PAN_KEY_INCREMENT = 10;

export const KeyCode = {
  PAGE_UP: 33,
  PAGE_DOWN: 34,
  LEFT: 37,
  UP: 38,
  RIGHT: 39,
  DOWN: 40
};

export type ChangeSource = 'user-interaction'|'none'|'automatic';

export const ChangeSource: {[index: string]: ChangeSource} = {
  USER_INTERACTION: 'user-interaction',
  NONE: 'none',
  AUTOMATIC: 'automatic'
};

/**
 * ChangEvents are dispatched whenever the camera position or orientation has
 * changed
 */
export interface ChangeEvent extends ThreeEvent {
  /**
   * determines what was the originating reason for the change event eg user or
   * none
   */
  source: ChangeSource,
}

export interface PointerChangeEvent extends ThreeEvent {
  type: 'pointer-change-start'|'pointer-change-end';
}

/**
 * SmoothControls is a Three.js helper for adding delightful pointer and
 * keyboard-based input to a staged Three.js scene. Its API is very similar to
 * OrbitControls, but it offers more opinionated (subjectively more delightful)
 * defaults, easy extensibility and subjectively better out-of-the-box keyboard
 * support.
 *
 * One important change compared to OrbitControls is that the `update` method
 * of SmoothControls must be invoked on every frame, otherwise the controls
 * will not have an effect.
 *
 * Another notable difference compared to OrbitControls is that SmoothControls
 * does not currently support panning (but probably will in a future revision).
 *
 * Like OrbitControls, SmoothControls assumes that the orientation of the camera
 * has been set in terms of position, rotation and scale, so it is important to
 * ensure that the camera's matrixWorld is in sync before using SmoothControls.
 */
export class SmoothControls extends EventDispatcher {
  public orbitSensitivity = 1;
  public inputSensitivity = 1;
  public changeSource = ChangeSource.NONE;

  private _interactionEnabled: boolean = false;
  private _options: SmoothControlsOptions;
  private _disableZoom = false;
  private isUserPointing = false;

  // Pan state
  public enablePan = true;
  public enableTap = true;
  private panProjection = new Matrix3();
  private panPerPixel = 0;

  // Internal orbital position state
  private spherical = new Spherical();
  private goalSpherical = new Spherical();
  private thetaDamper = new Damper();
  private phiDamper = new Damper();
  private radiusDamper = new Damper();
  private logFov = Math.log(DEFAULT_OPTIONS.maximumFieldOfView!);
  private goalLogFov = this.logFov;
  private fovDamper = new Damper();

  // Pointer state
  private touchMode: TouchMode = null;
  private pointers: Pointer[] = [];
  private startTime = 0;

  private lastPointerPosition = {clientX: 0, clientY: 0};

  private startPointerPosition = {clientX: 0, clientY: 0};
  private lastSeparation = 0;
  private touchDecided = false;

  constructor(
      readonly camera: PerspectiveCamera, readonly element: HTMLElement,
      readonly scene: ModelScene) {
    super();

    this._options = Object.assign({}, DEFAULT_OPTIONS);

    this.setOrbit(0, Math.PI / 2, 1);
    this.setFieldOfView(100);
    this.jumpToGoal();
  }

  get interactionEnabled(): boolean {
    return this._interactionEnabled;
  }

  enableInteraction() {
    if (this._interactionEnabled === false) {
      const {element} = this;
      element.addEventListener('pointerdown', this.onPointerDown);
      element.addEventListener('pointercancel', this.onPointerUp);

      if (!this._disableZoom) {
        element.addEventListener('wheel', this.onWheel);
      }
      element.addEventListener('keydown', this.onKeyDown);
      // This little beauty is to work around a WebKit bug that otherwise makes
      // touch events randomly not cancelable.
      element.addEventListener('touchmove', () => {}, {passive: false});
      element.addEventListener('contextmenu', this.onContext);

      this.element.style.cursor = 'grab';
      this._interactionEnabled = true;

      this.updateTouchActionStyle();
    }
  }

  disableInteraction() {
    if (this._interactionEnabled === true) {
      const {element} = this;

      element.removeEventListener('pointerdown', this.onPointerDown);
      element.removeEventListener('pointermove', this.onPointerMove);
      element.removeEventListener('pointerup', this.onPointerUp);
      element.removeEventListener('pointercancel', this.onPointerUp);
      element.removeEventListener('wheel', this.onWheel);
      element.removeEventListener('keydown', this.onKeyDown);
      element.removeEventListener('contextmenu', this.onContext);

      element.style.cursor = '';
      this.touchMode = null;
      this._interactionEnabled = false;

      this.updateTouchActionStyle();
    }
  }

  /**
   * The options that are currently configured for the controls instance.
   */
  get options() {
    return this._options;
  }

  onContext = (event: MouseEvent) => {
    if (this.enablePan) {
      event.preventDefault();
    } else {
      for (const pointer of this.pointers) {
        // Required because of a common browser bug where the context menu never
        // fires a pointercancel event.
        this.onPointerUp(new PointerEvent(
            'pointercancel',
            {...this.startPointerPosition, pointerId: pointer.id}));
      }
    }
  };

  set disableZoom(disable: boolean) {
    if (this._disableZoom != disable) {
      this._disableZoom = disable;
      if (disable === true) {
        this.element.removeEventListener('wheel', this.onWheel);
      } else {
        this.element.addEventListener('wheel', this.onWheel);
      }

      this.updateTouchActionStyle();
    }
  }

  /**
   * Copy the spherical values that represent the current camera orbital
   * position relative to the configured target into a provided Spherical
   * instance. If no Spherical is provided, a new Spherical will be allocated
   * to copy the values into. The Spherical that values are copied into is
   * returned.
   */
  getCameraSpherical(target: Spherical = new Spherical()) {
    return target.copy(this.spherical);
  }

  /**
   * Returns the camera's current vertical field of view in degrees.
   */
  getFieldOfView(): number {
    return this.camera.fov;
  }

  /**
   * Configure the _options of the controls. Configured _options will be
   * merged with whatever _options have already been configured for this
   * controls instance.
   */
  applyOptions(_options: SmoothControlsOptions) {
    Object.assign(this._options, _options);
    // Re-evaluates clamping based on potentially new values for min/max
    // polar, azimuth and radius:
    this.setOrbit();
    this.setFieldOfView(Math.exp(this.goalLogFov));
  }

  /**
   * Sets the near and far planes of the camera.
   */
  updateNearFar(nearPlane: number, farPlane: number) {
    this.camera.near = Math.max(nearPlane, farPlane / 1000);
    this.camera.far = farPlane;
    this.camera.updateProjectionMatrix();
  }

  /**
   * Sets the aspect ratio of the camera
   */
  updateAspect(aspect: number) {
    this.camera.aspect = aspect;
    this.camera.updateProjectionMatrix();
  }

  /**
   * Set the absolute orbital goal of the camera. The change will be
   * applied over a number of frames depending on configured acceleration and
   * dampening _options.
   *
   * Returns true if invoking the method will result in the camera changing
   * position and/or rotation, otherwise false.
   */
  setOrbit(
      goalTheta: number = this.goalSpherical.theta,
      goalPhi: number = this.goalSpherical.phi,
      goalRadius: number = this.goalSpherical.radius): boolean {
    const {
      minimumAzimuthalAngle,
      maximumAzimuthalAngle,
      minimumPolarAngle,
      maximumPolarAngle,
      minimumRadius,
      maximumRadius
    } = this._options;

    const {theta, phi, radius} = this.goalSpherical;

    const nextTheta =
        clamp(goalTheta, minimumAzimuthalAngle!, maximumAzimuthalAngle!);
    if (!isFinite(minimumAzimuthalAngle!) &&
        !isFinite(maximumAzimuthalAngle!)) {
      this.spherical.theta =
          this.wrapAngle(this.spherical.theta - nextTheta) + nextTheta;
    }

    const nextPhi = clamp(goalPhi, minimumPolarAngle!, maximumPolarAngle!);
    const nextRadius = clamp(goalRadius, minimumRadius!, maximumRadius!);

    if (nextTheta === theta && nextPhi === phi && nextRadius === radius) {
      return false;
    }

    this.goalSpherical.theta = nextTheta;
    this.goalSpherical.phi = nextPhi;
    this.goalSpherical.radius = nextRadius;
    this.goalSpherical.makeSafe();

    return true;
  }

  /**
   * Subset of setOrbit() above, which only sets the camera's radius.
   */
  setRadius(radius: number) {
    this.goalSpherical.radius = radius;
    this.setOrbit();
  }

  /**
   * Sets the goal field of view for the camera
   */
  setFieldOfView(fov: number) {
    const {minimumFieldOfView, maximumFieldOfView} = this._options;
    fov = clamp(fov, minimumFieldOfView!, maximumFieldOfView!);
    this.goalLogFov = Math.log(fov);
  }

  /**
   * Sets the smoothing decay time.
   */
  setDamperDecayTime(decayMilliseconds: number) {
    this.thetaDamper.setDecayTime(decayMilliseconds);
    this.phiDamper.setDecayTime(decayMilliseconds);
    this.radiusDamper.setDecayTime(decayMilliseconds);
    this.fovDamper.setDecayTime(decayMilliseconds);
  }

  /**
   * Adjust the orbital position of the camera relative to its current orbital
   * position. Does not let the theta goal get more than pi ahead of the current
   * theta, which ensures interpolation continues in the direction of the delta.
   * The deltaZoom parameter adjusts both the field of view and the orbit radius
   * such that they progress across their allowed ranges in sync.
   */
  adjustOrbit(deltaTheta: number, deltaPhi: number, deltaZoom: number) {
    const {theta, phi, radius} = this.goalSpherical;
    const {
      minimumRadius,
      maximumRadius,
      minimumFieldOfView,
      maximumFieldOfView
    } = this._options;

    const dTheta = this.spherical.theta - theta;
    const dThetaLimit = Math.PI - 0.001;
    const goalTheta =
        theta - clamp(deltaTheta, -dThetaLimit - dTheta, dThetaLimit - dTheta);
    const goalPhi = phi - deltaPhi;

    const deltaRatio = deltaZoom === 0 ?
        0 :
        ((deltaZoom > 0 ? maximumRadius! : minimumRadius!) - radius) /
            (Math.log(
                 deltaZoom > 0 ? maximumFieldOfView! : minimumFieldOfView!) -
             this.goalLogFov);

    const goalRadius = radius +
        deltaZoom *
            (isFinite(deltaRatio) ? deltaRatio :
                                    (maximumRadius! - minimumRadius!) * 2);
    this.setOrbit(goalTheta, goalPhi, goalRadius);

    if (deltaZoom !== 0) {
      const goalLogFov = this.goalLogFov + deltaZoom;
      this.setFieldOfView(Math.exp(goalLogFov));
    }
  }

  /**
   * Move the camera instantly instead of accelerating toward the goal
   * parameters.
   */
  jumpToGoal() {
    this.update(0, SETTLING_TIME);
  }

  /**
   * Update controls. In most cases, this will result in the camera
   * interpolating its position and rotation until it lines up with the
   * designated goal orbital position.
   *
   * Time and delta are measured in milliseconds.
   */
  update(_time: number, delta: number) {
    if (this.isStationary()) {
      return;
    }
    const {maximumPolarAngle, maximumRadius} = this._options;

    const dTheta = this.spherical.theta - this.goalSpherical.theta;
    if (Math.abs(dTheta) > Math.PI &&
        !isFinite(this._options.minimumAzimuthalAngle!) &&
        !isFinite(this._options.maximumAzimuthalAngle!)) {
      this.spherical.theta -= Math.sign(dTheta) * 2 * Math.PI;
    }

    this.spherical.theta = this.thetaDamper.update(
        this.spherical.theta, this.goalSpherical.theta, delta, Math.PI);

    this.spherical.phi = this.phiDamper.update(
        this.spherical.phi, this.goalSpherical.phi, delta, maximumPolarAngle!);

    this.spherical.radius = this.radiusDamper.update(
        this.spherical.radius, this.goalSpherical.radius, delta, maximumRadius!
    );

    this.logFov = this.fovDamper.update(this.logFov, this.goalLogFov, delta, 1);

    this.moveCamera();
  }

  updateTouchActionStyle() {
    const {style} = this.element;

    if (this._interactionEnabled) {
      const {touchAction} = this._options;
      if (this._disableZoom && touchAction !== 'none') {
        style.touchAction = 'manipulation';
      } else {
        style.touchAction = touchAction!;
      }
    } else {
      style.touchAction = '';
    }
  }

  private isStationary(): boolean {
    return this.goalSpherical.theta === this.spherical.theta &&
        this.goalSpherical.phi === this.spherical.phi &&
        this.goalSpherical.radius === this.spherical.radius &&
        this.goalLogFov === this.logFov;
  }

  private dispatchChange() {
    this.dispatchEvent({type: 'change', source: this.changeSource});
  }

  private moveCamera() {
    // Derive the new camera position from the updated spherical:
    this.spherical.makeSafe();
    this.camera.position.setFromSpherical(this.spherical);
    this.camera.setRotationFromEuler(new Euler(
        this.spherical.phi - Math.PI / 2, this.spherical.theta, 0, 'YXZ'));

    if (this.camera.fov !== Math.exp(this.logFov)) {
      this.camera.fov = Math.exp(this.logFov);
      this.camera.updateProjectionMatrix();
    }

    this.dispatchChange();
  }

  private userAdjustOrbit(
      deltaTheta: number, deltaPhi: number, deltaZoom: number) {
    this.adjustOrbit(
        deltaTheta * this.orbitSensitivity * this.inputSensitivity,
        deltaPhi * this.orbitSensitivity * this.inputSensitivity,
        deltaZoom * this.inputSensitivity);

    // Always make sure that an initial event is triggered in case there is
    // contention between user interaction and imperative changes. This initial
    // event will give external observers that chance to observe that
    // interaction occurred at all:
    this.dispatchChange();
  }

  // Wraps to between -pi and pi
  private wrapAngle(radians: number): number {
    const normalized = (radians + Math.PI) / (2 * Math.PI);
    const wrapped = normalized - Math.floor(normalized);
    return wrapped * 2 * Math.PI - Math.PI;
  }

  private pixelLengthToSphericalAngle(pixelLength: number): number {
    return 2 * Math.PI * pixelLength / this.element.clientHeight;
  }

  private twoTouchDistance(touchOne: Pointer, touchTwo: Pointer): number {
    const {clientX: xOne, clientY: yOne} = touchOne;
    const {clientX: xTwo, clientY: yTwo} = touchTwo;
    const xDelta = xTwo - xOne;
    const yDelta = yTwo - yOne;

    return Math.sqrt(xDelta * xDelta + yDelta * yDelta);
  }

  private touchModeZoom: TouchMode = (dx: number, dy: number) => {
    if (!this._disableZoom) {
      const touchDistance =
          this.twoTouchDistance(this.pointers[0], this.pointers[1]);
      const deltaZoom = ZOOM_SENSITIVITY *
          (this.lastSeparation - touchDistance) * 50 / this.scene.height;
      this.lastSeparation = touchDistance;

      this.userAdjustOrbit(0, 0, deltaZoom);
    }

    if (this.panPerPixel > 0) {
      this.movePan(dx, dy);
    }
  };

  // We implement our own version of the browser's CSS touch-action, enforced by
  // this function, because the iOS implementation of pan-y is bad and doesn't
  // match Android. Specifically, even if a touch gesture begins by panning X,
  // iOS will switch to scrolling as soon as the gesture moves in the Y, rather
  // than staying in the same mode until the end of the gesture.
  private disableScroll = (event: TouchEvent) => {
    event.preventDefault();
  };

  private touchModeRotate: TouchMode = (dx: number, dy: number, eventDx: number, eventDy: number) => {
    const {touchAction} = this._options;
    if (!this.touchDecided && touchAction !== 'none') {
      this.touchDecided = true;
      // const dxMag = Math.abs(dx);
      // const dyMag = Math.abs(dy);
      // If motion is mostly vertical, assume scrolling is the intent.
<<<<<<< HEAD

      const isMobile =
          /iPhone|iPad|iPod|Android/i.test(navigator.userAgent);

      if (isMobile) {
        // console.warn('dx (dx))', dx);
        // console.warn('dy (dy))', dy);
        // console.warn('eventDx (eventDx))', eventDx);
        // console.warn('eventDy (eventDy))', eventDy);
        // console.warn('touchAction', touchAction);
        // console.warn('lastPointerPosition', this.lastPointerPosition);

        const differenceYToLast = !(this.lastPointerPosition.clientY === 0 && this.lastPointerPosition.clientX === 0)? Math.abs(eventDy - this.lastPointerPosition.clientY) : 0;
        const differenceXToLast = !(this.lastPointerPosition.clientX === 0 && this.lastPointerPosition.clientY === 0)? Math.abs(eventDx - this.lastPointerPosition.clientX) : 0;

        // console.warn('differenceYToLast', differenceYToLast);
        // console.warn('differenceXToLast', differenceXToLast);

        if (this.isUserChange && differenceYToLast > differenceXToLast && differenceYToLast > 100) {
          // console.warn('dy > dx && differenceYToLast > 50');
          this.touchMode = null;
          return;
        } else {
          this.element.addEventListener(
              'touchmove', this.disableScroll, {passive: false});
        }
      }

      if ((touchAction === 'pan-y' && dy > dx) ||
          (touchAction === 'pan-x' && dx > dy)) {
=======
      if (this.changeSource === ChangeSource.USER_INTERACTION &&
          ((touchAction === 'pan-y' && dyMag > dxMag) ||
           (touchAction === 'pan-x' && dxMag > dyMag))) {
>>>>>>> 25743838
        this.touchMode = null;
        return;
      }
    }

    this.handleSinglePointerMove(dx, dy);


  };

  private handleSinglePointerMove(dx: number, dy: number) {
    const deltaTheta = this.pixelLengthToSphericalAngle(dx);
    const deltaPhi = this.pixelLengthToSphericalAngle(dy);

    if (this.isUserPointing === false) {
      this.isUserPointing = true;
      this.dispatchEvent({type: 'pointer-change-start'});
    }

    this.userAdjustOrbit(deltaTheta, deltaPhi, 0);
  }

  private initializePan() {
    const {theta, phi} = this.spherical;
    const psi = theta - this.scene.yaw;
    this.panPerPixel = PAN_SENSITIVITY / this.scene.height;
    this.panProjection.set(
        -Math.cos(psi),
        -Math.cos(phi) * Math.sin(psi),
        0,
        0,
        Math.sin(phi),
        0,
        Math.sin(psi),
        -Math.cos(phi) * Math.cos(psi),
        0);
  }

  private movePan(dx: number, dy: number) {
    const {scene} = this;
    const dxy = vector3.set(dx, dy, 0).multiplyScalar(this.inputSensitivity);
    const metersPerPixel =
        this.spherical.radius * Math.exp(this.logFov) * this.panPerPixel;
    dxy.multiplyScalar(metersPerPixel);

    const target = scene.getTarget();
    target.add(dxy.applyMatrix3(this.panProjection));
    scene.boundingSphere.clampPoint(target, target);
    scene.setTarget(target.x, target.y, target.z);

    this.dispatchChange();
  }

  private recenter(pointer: PointerEvent) {
    if (performance.now() > this.startTime + TAP_MS ||
        Math.abs(pointer.clientX - this.startPointerPosition.clientX) >
            TAP_DISTANCE ||
        Math.abs(pointer.clientY - this.startPointerPosition.clientY) >
            TAP_DISTANCE) {
      return;
    }
    const {scene} = this;

    const hit = scene.positionAndNormalFromPoint(
        scene.getNDC(pointer.clientX, pointer.clientY));

    if (hit == null) {
      const {cameraTarget} = scene.element;
      scene.element.cameraTarget = '';
      scene.element.cameraTarget = cameraTarget;
      // Zoom all the way out.
      this.userAdjustOrbit(0, 0, 1);
    } else {
      scene.target.worldToLocal(hit.position);
      scene.setTarget(hit.position.x, hit.position.y, hit.position.z);
    }
  }

  private resetRadius() {
    const {scene} = this;

    const hit = scene.positionAndNormalFromPoint(vector2.set(0, 0));
    if (hit == null) {
      return;
    }

    scene.target.worldToLocal(hit.position);
    const goalTarget = scene.getTarget();
    const {theta, phi} = this.spherical;

    // Set target to surface hit point, except the target is still settling,
    // so offset the goal accordingly so the transition is smooth even though
    // this will drift the target slightly away from the hit point.
    const psi = theta - scene.yaw;
    const n = vector3.set(
        Math.sin(phi) * Math.sin(psi),
        Math.cos(phi),
        Math.sin(phi) * Math.cos(psi));
    const dr = n.dot(hit.position.sub(goalTarget));
    goalTarget.add(n.multiplyScalar(dr));

    scene.setTarget(goalTarget.x, goalTarget.y, goalTarget.z);
    // Change the camera radius to match the change in target so that the
    // camera itself does not move, unless it hits a radius bound.
    this.setOrbit(undefined, undefined, this.goalSpherical.radius - dr);
  }

  private onPointerDown = (event: PointerEvent) => {
    if (this.pointers.length > 2) {
      return;
    }
    const {element} = this;

    if (this.pointers.length === 0) {
      element.addEventListener('pointermove', this.onPointerMove);
      element.addEventListener('pointerup', this.onPointerUp);
      this.touchMode = null;
      this.touchDecided = false;
      this.startPointerPosition.clientX = event.clientX;
      this.startPointerPosition.clientY = event.clientY;

      this.startTime = performance.now();
    }

    try {
      element.setPointerCapture(event.pointerId);
    } catch {
    }
    this.pointers.push(
        {clientX: event.clientX, clientY: event.clientY, id: event.pointerId});

    this.isUserPointing = false;

    if (event.pointerType === 'touch') {
      this.changeSource = event.altKey ?  // set by interact() in controls.ts
          ChangeSource.AUTOMATIC :
          ChangeSource.USER_INTERACTION;
      this.onTouchChange(event);
    } else {
      this.changeSource = ChangeSource.USER_INTERACTION;
      this.onMouseDown(event);
    }
  };

  private onPointerMove = (event: PointerEvent) => {
    const pointer =
        this.pointers.find((pointer) => pointer.id === event.pointerId);
    if (pointer == null) {
      return;
    }


    const numTouches = this.pointers.length;
    const dx = (event.clientX - pointer.clientX) / numTouches;
    const dy = (event.clientY - pointer.clientY) / numTouches;
    if (dx === 0 && dy === 0) {
      return;
    }


    pointer.clientX = event.clientX;
    pointer.clientY = event.clientY;

    if (event.pointerType === 'touch') {
      this.changeSource = event.altKey ?  // set by interact() in controls.ts
          ChangeSource.AUTOMATIC :
          ChangeSource.USER_INTERACTION;
      if (this.touchMode !== null) {
        this.touchMode(dx, dy, event.clientX, event.clientY);

        this.lastPointerPosition = {clientX: event.clientX, clientY: event.clientY}

      }
    } else {
      this.changeSource = ChangeSource.USER_INTERACTION;
      if (this.panPerPixel > 0) {
        this.movePan(dx, dy);
      } else {
        this.handleSinglePointerMove(dx, dy);
      }
    }
  };

  private onPointerUp = (event: PointerEvent) => {
    const {element} = this;

    const index =
        this.pointers.findIndex((pointer) => pointer.id === event.pointerId);
    if (index !== -1) {
      this.pointers.splice(index, 1);
    }

    // altKey indicates an interaction prompt; don't reset radius in this case
    // as it will cause the camera to drift.
    if (this.panPerPixel > 0 && !event.altKey) {
      this.resetRadius();
    }
    if (this.pointers.length === 0) {
      element.removeEventListener('pointermove', this.onPointerMove);
      element.removeEventListener('pointerup', this.onPointerUp);
      element.removeEventListener('touchmove', this.disableScroll);
      if (this.enablePan && this.enableTap) {
        this.recenter(event);
      }
    } else if (this.touchMode !== null) {
      this.onTouchChange(event);
    }

    (this.scene.element as any)[$panElement].style.opacity = 0;
    element.style.cursor = 'grab';
    this.panPerPixel = 0;

    if (this.isUserPointing) {
      this.dispatchEvent({type: 'pointer-change-end'});
    }
  };

  private onTouchChange(event: PointerEvent) {
    if (this.pointers.length === 1) {
      this.touchMode = this.touchModeRotate;
    } else {
      if (this._disableZoom) {
        this.touchMode = null;
        this.element.removeEventListener('touchmove', this.disableScroll);
        return;
      }
      this.touchMode = (this.touchDecided && this.touchMode === null) ?
          null :
          this.touchModeZoom;
      this.touchDecided = true;
      this.element.addEventListener(
          'touchmove', this.disableScroll, {passive: false});
      this.lastSeparation =
          this.twoTouchDistance(this.pointers[0], this.pointers[1]);

      if (this.enablePan && this.touchMode != null) {
        this.initializePan();
        if (!event.altKey) {  // user interaction, not prompt
          (this.scene.element as any)[$panElement].style.opacity = 1;
        }
      }
    }
  }

  private onMouseDown(event: MouseEvent) {
    this.panPerPixel = 0;
    if (this.enablePan &&
        (event.button === 2 || event.ctrlKey || event.metaKey ||
         event.shiftKey)) {
      this.initializePan();
      (this.scene.element as any)[$panElement].style.opacity = 1;
    }
    this.element.style.cursor = 'grabbing';
  }

  private onWheel = (event: Event) => {
    this.changeSource = ChangeSource.USER_INTERACTION;

    const wheelEvent = (event as WheelEvent);
    // console.log(
    //     'TODO remove Math.abs((event as WheelEvent).deltaY)',
    //     Math.abs(wheelEvent.deltaY));

    const keyPressed = this.iOS() ? wheelEvent.altKey : wheelEvent.shiftKey;
    // console.log('State (keyPressed)', keyPressed);

    const isMobile = /iPhone|iPad|iPod|Android/i.test(navigator.userAgent);
    const isFirefox = navigator.userAgent.toLowerCase().indexOf('firefox') > -1;

    let deltaTreshhold = 30;

    if (!isMobile && isFirefox) {
      // console.warn('Firefox and no mobile detected');
      deltaTreshhold = 5;
    }

    if (Math.abs(wheelEvent.deltaY) > deltaTreshhold && !keyPressed) {
      // console.log('Prevent Scroll triggered');
      if (!isMobile) {
        // create and dispatch the event
        const hintWheel = new CustomEvent('hint-wheel-event', {});
        window.dispatchEvent(hintWheel);
      }
      return;
    }

    const deltaZoom = (event as WheelEvent).deltaY *
        ((event as WheelEvent).deltaMode == 1 ? 18 : 1) * ZOOM_SENSITIVITY / 30;
    this.userAdjustOrbit(0, 0, deltaZoom);

    event.preventDefault();
  };

  iOS() {
    return [
      'iPad Simulator',
      'iPhone Simulator',
      'iPod Simulator',
      'iPad',
      'iPhone',
      'iPod',
      'Mac68K',
      'MacPPC',
      'MacIntel',
      'Macintosh'
    ].includes(navigator.platform)
        // iPad on iOS 13 detection
        || (navigator.userAgent.includes('Mac') && 'ontouchend' in document)
  }

  private onKeyDown = (event: KeyboardEvent) => {
    // We track if the key is actually one we respond to, so as not to
    // accidentally clobber unrelated key inputs when the <model-viewer> has
    // focus.
    const {changeSource} = this;
    this.changeSource = ChangeSource.USER_INTERACTION;

    const relevantKey = (event.shiftKey && this.enablePan) ?
        this.panKeyCodeHandler(event) :
        this.orbitZoomKeyCodeHandler(event);

    if (relevantKey) {
      event.preventDefault();
    } else {
      this.changeSource = changeSource;
    }
  };

  /**
   * Handles the orbit and Zoom key presses
   * Uses constants for the increment.
   * @param event The keyboard event for the .key value
   * @returns boolean to indicate if the key event has been handled
   */
  private orbitZoomKeyCodeHandler(event: KeyboardEvent) {
    let relevantKey = true;
    switch (event.key) {
      case 'PageUp':
        this.userAdjustOrbit(0, 0, ZOOM_SENSITIVITY);
        break;
      case 'PageDown':
        this.userAdjustOrbit(0, 0, -1 * ZOOM_SENSITIVITY);
        break;
      case 'ArrowUp':
        this.userAdjustOrbit(0, -KEYBOARD_ORBIT_INCREMENT, 0);
        break;
      case 'ArrowDown':
        this.userAdjustOrbit(0, KEYBOARD_ORBIT_INCREMENT, 0);
        break;
      case 'ArrowLeft':
        this.userAdjustOrbit(-KEYBOARD_ORBIT_INCREMENT, 0, 0);
        break;
      case 'ArrowRight':
        this.userAdjustOrbit(KEYBOARD_ORBIT_INCREMENT, 0, 0);
        break;
      default:
        relevantKey = false;
        break;
    }
    return relevantKey;
  }

  /**
   * Handles the Pan key presses
   * Uses constants for the increment.
   * @param event The keyboard event for the .key value
   * @returns boolean to indicate if the key event has been handled
   */
  private panKeyCodeHandler(event: KeyboardEvent) {
    this.initializePan();
    let relevantKey = true;
    switch (event.key) {
      case 'ArrowUp':
        this.movePan(
            0,
            -1 * PAN_KEY_INCREMENT);  // This is the negative one so that the
                                      // model appears to move as the arrow
                                      // direction rather than the view moving
        break;
      case 'ArrowDown':
        this.movePan(0, PAN_KEY_INCREMENT);
        break;
      case 'ArrowLeft':
        this.movePan(-1 * PAN_KEY_INCREMENT, 0);
        break;
      case 'ArrowRight':
        this.movePan(PAN_KEY_INCREMENT, 0);
        break;
      default:
        relevantKey = false;
        break;
    }
    return relevantKey;
  }
}<|MERGE_RESOLUTION|>--- conflicted
+++ resolved
@@ -26,12 +26,7 @@
 const vector2 = new Vector2();
 const vector3 = new Vector3();
 
-<<<<<<< HEAD
-export type InteractionPolicy = 'always-allow'|'allow-when-focused';
 export type TouchMode = null|((dx: number, dy: number, eventDx: number, eventDy: number) => void);
-=======
-export type TouchMode = null|((dx: number, dy: number) => void);
->>>>>>> 25743838
 
 export interface Pointer {
   clientX: number;
@@ -571,7 +566,6 @@
       // const dxMag = Math.abs(dx);
       // const dyMag = Math.abs(dy);
       // If motion is mostly vertical, assume scrolling is the intent.
-<<<<<<< HEAD
 
       const isMobile =
           /iPhone|iPad|iPod|Android/i.test(navigator.userAgent);
@@ -590,7 +584,7 @@
         // console.warn('differenceYToLast', differenceYToLast);
         // console.warn('differenceXToLast', differenceXToLast);
 
-        if (this.isUserChange && differenceYToLast > differenceXToLast && differenceYToLast > 100) {
+        if (this.changeSource === ChangeSource.USER_INTERACTION && differenceYToLast > differenceXToLast && differenceYToLast > 100) {
           // console.warn('dy > dx && differenceYToLast > 50');
           this.touchMode = null;
           return;
@@ -602,11 +596,6 @@
 
       if ((touchAction === 'pan-y' && dy > dx) ||
           (touchAction === 'pan-x' && dx > dy)) {
-=======
-      if (this.changeSource === ChangeSource.USER_INTERACTION &&
-          ((touchAction === 'pan-y' && dyMag > dxMag) ||
-           (touchAction === 'pan-x' && dxMag > dyMag))) {
->>>>>>> 25743838
         this.touchMode = null;
         return;
       }
