--- conflicted
+++ resolved
@@ -550,12 +550,11 @@
     }
   };
   private touchModeRotate: TouchMode = (event) => {
-<<<<<<< HEAD
-    const {touches} = event;
+    const {targetTouches} = event;
           const {touchAction} = this._options;
           if (!this.touchDecided && touchAction !== 'none') {
             this.touchDecided = true;
-            const {clientX, clientY} = touches[0];
+            const {clientX, clientY} = targetTouches[0];
             const dx = Math.abs(clientX - this.lastPointerPosition.clientX);
             const dy = Math.abs(clientY - this.lastPointerPosition.clientY);
             // If motion is mostly vertical, assume scrolling is the intent.
@@ -587,24 +586,7 @@
           // this.touchDecided); console.warn('Pass Event A (touchAction)',
           // touchAction);
 
-    this.handleSinglePointerMove(touches[0]);
-=======
-    const {targetTouches} = event;
-    const {touchAction} = this._options;
-    if (!this.touchDecided && touchAction !== 'none') {
-      this.touchDecided = true;
-      const {clientX, clientY} = targetTouches[0];
-      const dx = Math.abs(clientX - this.lastPointerPosition.clientX);
-      const dy = Math.abs(clientY - this.lastPointerPosition.clientY);
-      // If motion is mostly vertical, assume scrolling is the intent.
-      if ((touchAction === 'pan-y' && dy > dx) ||
-          (touchAction === 'pan-x' && dx > dy)) {
-        this.touchMode = null;
-        return;
-      }
-    }
     this.handleSinglePointerMove(targetTouches[0]);
->>>>>>> cada4de4
 
     this.lastTouches = targetTouches;
   };
